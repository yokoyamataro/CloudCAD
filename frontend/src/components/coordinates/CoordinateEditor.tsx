import React, { useState, useEffect } from 'react';
import {
  Container,
  Paper,
  Title,
  Text,
  Button,
  Group,
  Stack,
  Tabs,
  ActionIcon,
  Table,
  Badge,
  TextInput,
  Select,
  ScrollArea,
  MultiSelect,
  Checkbox,
  Modal,
  FileInput
} from '@mantine/core';
import {
  IconArrowLeft,
  IconMapPins,
  IconMap2,
  IconPlus,
  IconSearch,
  IconFilter,
  IconFilterOff,
  IconUsers,
  IconTrash,
  IconDownload,
  IconUpload,
  IconX
} from '@tabler/icons-react';
import type { Project } from '../../types/project';
import { CoordinateLotViewer } from '../viewer/CoordinateLotViewer';
import { 
  generateLotData, 
  generateLandownerData,
  formatLotNumber,
<<<<<<< HEAD
=======
  getDefaultStakeTypes,
  getDefaultInstallationCategories,
  type CoordinatePoint as MockCoordinatePoint,
>>>>>>> bf947cbf
  type LotData as MockLotData,
  type LandownerData as MockLandownerData
} from '../../utils/mockDataGenerator';
import { surveyPointService, type SurveyPoint } from '../../services/surveyPointService';
import { EditableCell } from '../common/EditableCell';

interface CoordinateEditorProps {
  project: Project;
  onClose: () => void;
  initialTab?: 'coordinates' | 'lots';
}

export const CoordinateEditor: React.FC<CoordinateEditorProps> = ({
  project,
  onClose,
  initialTab = 'coordinates'
}) => {
  console.log('CoordinateEditor loaded with project:', project?.name, 'initialTab:', initialTab);
  const [activeTab, setActiveTab] = useState<string | null>(initialTab);

  // 座標データ管理（共通のデータジェネレーターを使用）
  const [coordinateData, setCoordinateData] = useState<SurveyPoint[]>([]);
  const [loading, setLoading] = useState(true);
  const [error, setError] = useState<string | null>(null);
  const [lotData, setLotData] = useState(() => generateLotData());
  const [landownerData, setLandownerData] = useState(() => generateLandownerData());

  // 座標データの初期読み込み
  useEffect(() => {
    const loadCoordinateData = async () => {
      try {
        setLoading(true);
        setError(null);
        const data = await surveyPointService.getSurveyPointsByProject(project.id);
        
        // SurveyPoint形式をCoordinatePoint形式に変換
        const convertedData = data.map(sp => {
          const coords = surveyPointService.wktToCoordinates(sp.coordinates);
          return {
            id: sp.id,
            pointName: sp.pointNumber,
            type: sp.pointType as 'benchmark' | 'control_point' | 'boundary_point',
            x: coords.x,
            y: coords.y,
            z: coords.z || 0,
            description: sp.remarks || '',
            surveyDate: sp.measureDate || new Date().toISOString().split('T')[0],
            assignee: sp.surveyorName || '未割当',
            status: '測量中' // デフォルト値
          };
        });
        
        setCoordinateData(convertedData as any);
      } catch (err) {
        setError(err instanceof Error ? err.message : '座標データの読み込みに失敗しました');
        console.error('Error loading coordinate data:', err);
      } finally {
        setLoading(false);
      }
    };

    loadCoordinateData();
  }, [project.id]);

  // 新規座標点追加関数
  const handleAddCoordinate = async () => {
    try {
      const newPoint = {
        pointNumber: `新規点-${Date.now()}`,
        pointType: 'boundary_point',
        coordinates: surveyPointService.coordinatesToWKT(0, 0, 0),
        elevation: 0,
        measureDate: new Date().toISOString().split('T')[0],
        surveyorName: '未割当',
        remarks: '新規追加座標点',
        projectId: project.id
      };

      const createdPoint = await surveyPointService.createSurveyPoint(newPoint);
      
      // ローカル状態に追加
      const coords = surveyPointService.wktToCoordinates(createdPoint.coordinates);
      const newCoordinate = {
        id: createdPoint.id,
        pointName: createdPoint.pointNumber,
        type: createdPoint.pointType as 'benchmark' | 'control_point' | 'boundary_point',
        x: coords.x,
        y: coords.y,
        z: coords.z || 0,
        description: createdPoint.remarks || '',
        surveyDate: createdPoint.measureDate || new Date().toISOString().split('T')[0],
        assignee: createdPoint.surveyorName || '未割当',
        status: '未測量',
        coordinates: createdPoint.coordinates
      };

      setCoordinateData(prev => [...prev, newCoordinate as any]);
    } catch (error) {
      console.error('座標点の追加に失敗しました:', error);
      setError(error instanceof Error ? error.message : '座標点の追加に失敗しました');
    }
  };

  // 座標データの更新関数
  const updateCoordinateField = async (coordId: string, field: string, value: string | number) => {
    try {
      // 座標の場合は特別処理
      if (['x', 'y', 'z'].includes(field)) {
        const coord = coordinateData.find(c => c.id === coordId);
        if (!coord) return;

        const coords = surveyPointService.wktToCoordinates(coord.coordinates);
        const newCoords = {
          x: field === 'x' ? Number(value) : coords.x,
          y: field === 'y' ? Number(value) : coords.y,
          z: field === 'z' ? Number(value) : coords.z
        };

        const newWKT = surveyPointService.coordinatesToWKT(newCoords.x, newCoords.y, newCoords.z);
        await surveyPointService.updateSurveyPoint(coordId, { coordinates: newWKT });

        // ローカル状態更新
        setCoordinateData(prev => prev.map(c => 
          c.id === coordId 
            ? { ...c, coordinates: newWKT } as any
            : c
        ));
      } else {
        // その他のフィールド
        const updateData: any = {};
        switch (field) {
          case 'pointName':
            updateData.pointNumber = String(value);
            break;
          case 'type':
            updateData.pointType = String(value);
            break;
          case 'description':
            updateData.remarks = String(value);
            break;
          case 'assignee':
            updateData.surveyorName = String(value);
            break;
          case 'surveyDate':
            updateData.measureDate = String(value);
            break;
          case 'status':
            // Status is a frontend-only field, just update local state
            break;
        }

        if (Object.keys(updateData).length > 0) {
          await surveyPointService.updateSurveyPoint(coordId, updateData);
        }

        // ローカル状態更新（全フィールド共通）
        setCoordinateData(prev => prev.map(c => 
          c.id === coordId 
            ? { ...c, [field]: value } as any
            : c
        ));
      }
    } catch (error) {
      console.error('座標データの更新に失敗しました:', error);
      setError(error instanceof Error ? error.message : '座標データの更新に失敗しました');
    }
  };
  
  // 座標選択状態管理
  const [selectedCoordinates, setSelectedCoordinates] = useState<Set<string>>(new Set());
  const [showSIMModal, setShowSIMModal] = useState(false);
  const [simAction, setSIMAction] = useState<'read' | 'write'>('read');
  
  // インライン編集状態管理
  const [editingCoordId, setEditingCoordId] = useState<string | null>(null);
  const [editingCoordField, setEditingCoordField] = useState<string | null>(null);
  const [editingCoordValue, setEditingCoordValue] = useState<string>('');
  
  // フィルター状態管理（複数選択対応）
  const [filters, setFilters] = useState({
    search: '',
    type: [] as string[],
    assignee: [] as string[],
    status: [] as string[]
  });
  
  // バッジの色を取得する関数
  const getTypeBadgeColor = (type: string) => {
    switch (type) {
      case 'benchmark': return 'blue';
      case 'control_point': return 'green';
      case 'boundary_point': return 'orange';
      default: return 'gray';
    }
  };
  
  const getTypeLabel = (type: string) => {
    switch (type) {
      case 'benchmark': return '基準点';
      case 'control_point': return '制御点';
      case 'boundary_point': return '境界点';
      default: return type;
    }
  };
  
  const getStatusBadgeColor = (status: string) => {
    switch (status) {
      case '未測量': return 'gray';
      case '測量中': return 'yellow';
      case '測量済み': return 'blue';
      case '検査済み': return 'green';
      case '要再測量': return 'red';
      default: return 'gray';
    }
  };
  
  // フィルター適用関数（複数選択対応）
  const filteredCoordinateData = coordinateData.filter(coord => {
    const searchMatch = !filters.search || 
      coord.pointName.toLowerCase().includes(filters.search.toLowerCase()) ||
      coord.description?.toLowerCase().includes(filters.search.toLowerCase()) ||
      coord.assignee?.toLowerCase().includes(filters.search.toLowerCase());
    
    const typeMatch = filters.type.length === 0 || filters.type.includes(coord.type);
    const assigneeMatch = filters.assignee.length === 0 || filters.assignee.includes(coord.assignee);
    const statusMatch = filters.status.length === 0 || filters.status.includes(coord.status);
    
    return searchMatch && typeMatch && assigneeMatch && statusMatch;
  });
  
  // フィルターリセット関数
  const resetFilters = () => {
    setFilters({
      search: '',
      type: [],
      assignee: [],
      status: []
    });
  };
  
  // アクティブフィルター数（複数選択対応）
  const activeFilterCount = [
    filters.search,
    ...filters.type,
    ...filters.assignee,
    ...filters.status
  ].filter(Boolean).length;
  
  // ユニークな値を取得する関数
  const getUniqueAssignees = () => {
    const assignees = [...new Set(coordinateData.map(coord => coord.assignee).filter(Boolean))];
    return assignees.sort();
  };
  
  const getUniqueStatuses = () => {
    const statuses = [...new Set(coordinateData.map(coord => coord.status).filter(Boolean))];
    return statuses.sort();
  };
  
  // 座標選択関数
  const handleCoordinateCheck = (coordinateId: string, checked: boolean) => {
    setSelectedCoordinates(prev => {
      const newSet = new Set(prev);
      if (checked) {
        newSet.add(coordinateId);
      } else {
        newSet.delete(coordinateId);
      }
      return newSet;
    });
  };

  const handleSelectAll = (checked: boolean) => {
    if (checked) {
      setSelectedCoordinates(new Set(filteredCoordinateData.map(coord => coord.id)));
    } else {
      setSelectedCoordinates(new Set());
    }
  };

  const handleBulkDelete = async () => {
    try {
      const idsToDelete = Array.from(selectedCoordinates);
      
      // APIで削除
      await Promise.all(idsToDelete.map(id => 
        surveyPointService.deleteSurveyPoint(id)
      ));
      
      // ローカル状態から削除
      setCoordinateData(prev => prev.filter(coord => !selectedCoordinates.has(coord.id)));
      setSelectedCoordinates(new Set());
    } catch (error) {
      console.error('座標点の削除に失敗しました:', error);
      setError(error instanceof Error ? error.message : '座標点の削除に失敗しました');
    }
  };

  // 座標インライン編集関数
  const startCoordInlineEdit = (coordId: string, field: string, currentValue: string) => {
    setEditingCoordId(coordId);
    setEditingCoordField(field);
    setEditingCoordValue(currentValue);
  };

  const saveCoordInlineEdit = () => {
    if (editingCoordId && editingCoordField) {
      setCoordinateData(prev => prev.map(coord => 
        coord.id === editingCoordId 
          ? { 
              ...coord, 
              [editingCoordField]: editingCoordField === 'x' || editingCoordField === 'y' || editingCoordField === 'z'
                ? parseFloat(editingCoordValue) || 0 
                : editingCoordValue 
            }
          : coord
      ));
    }
    cancelCoordInlineEdit();
  };

  const cancelCoordInlineEdit = () => {
    setEditingCoordId(null);
    setEditingCoordField(null);
    setEditingCoordValue('');
  };

  const handleCoordKeyPress = (e: React.KeyboardEvent) => {
    if (e.key === 'Enter') {
      saveCoordInlineEdit();
    } else if (e.key === 'Escape') {
      cancelCoordInlineEdit();
    }
  };

  // SIM読込・書込関数
  const handleSIMRead = () => {
    setSIMAction('read');
    setShowSIMModal(true);
  };

  const handleSIMWrite = () => {
    setSIMAction('write');
    setShowSIMModal(true);
  };

  const handleSIMProcess = (file: File | null) => {
    if (!file) return;

    if (simAction === 'read') {
      // SIM読込処理
      const reader = new FileReader();
      reader.onload = (e) => {
        try {
          const content = e.target?.result as string;
          const simData = parseSIMFile(content);
          
          // 座標データに追加
          const newCoordinates = simData.map((coord, index) => ({
            id: `sim_${Date.now()}_${index}`,
            pointName: coord.pointName || `SIM-${String(index + 1).padStart(3, '0')}`,
            type: 'boundary_point' as const,
            x: parseFloat(coord.x.toFixed(3)),
            y: parseFloat(coord.y.toFixed(3)),
            z: parseFloat(coord.z.toFixed(3)),
            description: `SIM読込座標点${index + 1}`,
            surveyDate: new Date().toISOString().split('T')[0],
            assignee: '未割当',
            status: '未測量'
          }));

          setCoordinateData(prev => [...prev, ...newCoordinates]);
          alert(`${newCoordinates.length}件の座標データをSIMファイルから読み込みました。`);
        } catch (error) {
          alert('SIMファイルの読み込みに失敗しました。ファイル形式を確認してください。');
          console.error('SIM読込エラー:', error);
        }
      };
      reader.readAsText(file);
    } else {
      // SIM書込処理
      const simContent = generateSIMFile(coordinateData);
      const blob = new Blob([simContent], { type: 'text/plain' });
      const url = URL.createObjectURL(blob);
      const link = document.createElement('a');
      link.href = url;
      link.download = `coordinates_${new Date().toISOString().split('T')[0]}.sim`;
      document.body.appendChild(link);
      link.click();
      document.body.removeChild(link);
      URL.revokeObjectURL(url);
      alert(`${coordinateData.length}件の座標データをSIMファイルに書き出しました。`);
    }

    setShowSIMModal(false);
  };

  // SIMファイル解析関数
  const parseSIMFile = (content: string) => {
    const lines = content.split('\n');
    const coordinates = [];
    
    for (const line of lines) {
      const trimmed = line.trim();
      if (!trimmed || trimmed.startsWith('#')) continue;
      
      // SIMファイル形式: 点名,X座標,Y座標,Z座標
      const parts = trimmed.split(',');
      if (parts.length >= 4) {
        coordinates.push({
          pointName: parts[0].trim(),
          x: parseFloat(parts[1]),
          y: parseFloat(parts[2]),
          z: parseFloat(parts[3])
        });
      }
    }
    
    return coordinates;
  };

  // SIMファイル生成関数
  const generateSIMFile = (data: any[]) => {
    let content = '# 座標データ SIMファイル\n';
    content += '# 点名,X座標(m),Y座標(m),標高(m)\n';
    
    for (const coord of data) {
      content += `${coord.pointName},${coord.x.toFixed(3)},${coord.y.toFixed(3)},${coord.z.toFixed(3)}\n`;
    }
    
    return content;
  };

  
  // 地目バッジ色関数
  const getLandCategoryColor = (category: string) => {
    switch (category) {
      case '宅地': return 'blue';
      case '田': return 'green';
      case '畑': return 'yellow';
      case '山林': return 'teal';
      case '雑種地': return 'gray';
      default: return 'gray';
    }
  };
  
  return (
    <div style={{ display: 'flex' }}>
      <div style={{ flex: 1, marginRight: '33.333vw' }}>
        <Container size="xl" py={20}>
          {/* ヘッダー */}
          <Paper shadow="sm" p={20} mb={30} withBorder>
            <Group justify="space-between" mb="md">
              <Group>
                <ActionIcon variant="light" onClick={onClose}>
                  <IconArrowLeft size={18} />
                </ActionIcon>
                <div>
                  <Group gap="sm" align="center">
                    <IconMapPins size={24} color="#40c057" />
                    <Title order={2}>座標・地番管理</Title>
                  </Group>
                  <Text size="sm" c="dimmed">{project.name} - 測量基準点・境界点・地番の統合管理</Text>
                </div>
              </Group>
            </Group>
          </Paper>

          {/* タブとタブコンテンツ */}
          <Tabs value={activeTab} onChange={setActiveTab}>
            <Tabs.List>
              <Tabs.Tab value="coordinates" leftSection={<IconMapPins size={16} />}>
                座標管理
              </Tabs.Tab>
              <Tabs.Tab value="lots" leftSection={<IconMap2 size={16} />}>
                地番管理
              </Tabs.Tab>
              <Tabs.Tab value="landowners" leftSection={<IconUsers size={16} />}>
                地権者管理
              </Tabs.Tab>
            </Tabs.List>

            <Tabs.Panel value="coordinates" pt="md">
              <Paper shadow="sm" p={20} withBorder>
                <Stack gap="md">
                  <div>
                    <Text size="sm" c="dimmed">測量基準点・境界点の座標データを管理します - 各項目をクリックして直接編集できます</Text>
                    {activeFilterCount > 0 && (
                      <Text size="sm" c="orange" fw={600}>
                        {activeFilterCount}個のフィルター適用中 ({filteredCoordinateData.length}/{coordinateData.length}件表示)
                      </Text>
                    )}
                  </div>
                  
                  {/* フィルターコントロール */}
                  <Paper withBorder p="md" style={{ backgroundColor: '#f8f9fa' }}>
                    <Group justify="space-between" align="flex-end">
                      <Group grow style={{ flex: 1 }}>
                        <TextInput
                          placeholder="点名、説明、担当者で検索..."
                          value={filters.search}
                          onChange={(e) => setFilters(prev => ({ ...prev, search: e.target.value }))}
                          leftSection={<IconSearch size={16} />}
                          style={{ minWidth: '200px' }}
                        />
                        <MultiSelect
                          placeholder="種類でフィルター（複数選択可）"
                          value={filters.type}
                          onChange={(value) => setFilters(prev => ({ ...prev, type: value }))}
                          data={[
                            { value: 'benchmark', label: '基準点' },
                            { value: 'control_point', label: '制御点' },
                            { value: 'boundary_point', label: '境界点' }
                          ]}
                          clearable
                          searchable
                        />
                        <MultiSelect
                          placeholder="担当者でフィルター（複数選択可）"
                          value={filters.assignee}
                          onChange={(value) => setFilters(prev => ({ ...prev, assignee: value }))}
                          data={getUniqueAssignees().map(assignee => ({
                            value: assignee,
                            label: assignee
                          }))}
                          clearable
                          searchable
                        />
                        <MultiSelect
                          placeholder="状態でフィルター（複数選択可）"
                          value={filters.status}
                          onChange={(value) => setFilters(prev => ({ ...prev, status: value }))}
                          data={getUniqueStatuses().map(status => ({
                            value: status,
                            label: status
                          }))}
                          clearable
                          searchable
                        />
                      </Group>
                      <Group gap="xs">
                        {activeFilterCount > 0 && (
                          <Button
                            variant="light"
                            color="orange"
                            size="sm"
                            onClick={resetFilters}
                            leftSection={<IconFilterOff size={16} />}
                          >
                            フィルタークリア
                          </Button>
                        )}
                        <Button
                          variant="filled"
                          color={activeFilterCount > 0 ? 'orange' : 'gray'}
                          size="sm"
                          leftSection={<IconFilter size={16} />}
                        >
                          {activeFilterCount > 0 ? `${activeFilterCount}個適用中` : 'フィルター'}
                        </Button>
                      </Group>
                    </Group>
                  </Paper>
                  
                  <ScrollArea h={400} style={{ width: '100%' }}>
                    <Table striped highlightOnHover withTableBorder stickyHeader>
                      <Table.Thead>
                        <Table.Tr>
                          <Table.Th width={50}>
                            <Checkbox
                              checked={selectedCoordinates.size === filteredCoordinateData.length && filteredCoordinateData.length > 0}
                              indeterminate={selectedCoordinates.size > 0 && selectedCoordinates.size < filteredCoordinateData.length}
                              onChange={(event) => handleSelectAll(event.currentTarget.checked)}
                            />
                          </Table.Th>
                          <Table.Th>点名</Table.Th>
                          <Table.Th>種類</Table.Th>
                          <Table.Th>X座標 (m)</Table.Th>
                          <Table.Th>Y座標 (m)</Table.Th>
                          <Table.Th>標高 (m)</Table.Th>
                          <Table.Th>杭種</Table.Th>
                          <Table.Th>設置区分</Table.Th>
                          <Table.Th>担当者</Table.Th>
                          <Table.Th>状態</Table.Th>
                          <Table.Th>測量日</Table.Th>
                        </Table.Tr>
                      </Table.Thead>
                      <Table.Tbody>
                        {filteredCoordinateData.map((coord) => (
                        <Table.Tr key={coord.id}>
                          <Table.Td>
                            <Checkbox
                              checked={selectedCoordinates.has(coord.id)}
                              onChange={(event) => handleCoordinateCheck(coord.id, event.currentTarget.checked)}
                            />
                          </Table.Td>
                          <Table.Td>
                            <div>
<<<<<<< HEAD
                              <EditableCell
                                value={coord.pointName}
                                type="text"
                                onSave={(value) => updateCoordinateField(coord.id, 'pointName', value)}
                                placeholder="点名"
                              />
                              <EditableCell
                                value={coord.description}
                                type="text"
                                onSave={(value) => updateCoordinateField(coord.id, 'description', value)}
                                placeholder="備考"
                              />
                            </div>
                          </Table.Td>
                          <Table.Td>
                            <EditableCell
                              value={coord.type}
                              type="select"
                              options={[
                                { value: 'benchmark', label: '基準点' },
                                { value: 'control_point', label: '制御点' },
                                { value: 'boundary_point', label: '境界点' }
                              ]}
                              onSave={(value) => updateCoordinateField(coord.id, 'type', value)}
                            />
                          </Table.Td>
                          <Table.Td>
                            <EditableCell
                              value={coord.x}
                              type="number"
                              onSave={(value) => updateCoordinateField(coord.id, 'x', value)}
                              precision={3}
                              placeholder="X座標"
                            />
                          </Table.Td>
                          <Table.Td>
                            <EditableCell
                              value={coord.y}
                              type="number"
                              onSave={(value) => updateCoordinateField(coord.id, 'y', value)}
                              precision={3}
                              placeholder="Y座標"
                            />
                          </Table.Td>
                          <Table.Td>
                            <EditableCell
                              value={coord.z}
                              type="number"
                              onSave={(value) => updateCoordinateField(coord.id, 'z', value)}
                              precision={3}
                              placeholder="Z座標"
                            />
                          </Table.Td>
                          <Table.Td>
                            <EditableCell
                              value={coord.assignee}
                              type="select"
                              options={[
                                { value: '未割当', label: '未割当' },
                                { value: '田中技師', label: '田中技師' },
                                { value: '佐藤技師', label: '佐藤技師' },
                                { value: '鈴木技師', label: '鈴木技師' },
                                { value: '高橋技師', label: '高橋技師' },
                                { value: '外部委託', label: '外部委託' }
                              ]}
                              onSave={(value) => updateCoordinateField(coord.id, 'assignee', value)}
                            />
                          </Table.Td>
                          <Table.Td>
                            <EditableCell
                              value={coord.status}
                              type="select"
                              options={[
                                { value: '未測量', label: '未測量' },
                                { value: '測量中', label: '測量中' },
                                { value: '測量済み', label: '測量済み' },
                                { value: '検査済み', label: '検査済み' },
                                { value: '要再測量', label: '要再測量' }
                              ]}
                              onSave={(value) => updateCoordinateField(coord.id, 'status', value)}
                            />
                          </Table.Td>
                          <Table.Td>
                            <EditableCell
                              value={coord.surveyDate}
                              type="text"
                              onSave={(value) => updateCoordinateField(coord.id, 'surveyDate', value)}
                              placeholder="YYYY-MM-DD"
                            />
=======
                              {editingCoordId === coord.id && editingCoordField === 'pointName' ? (
                                <TextInput
                                  value={editingCoordValue}
                                  onChange={(e) => setEditingCoordValue(e.target.value)}
                                  onKeyDown={handleCoordKeyPress}
                                  onBlur={saveCoordInlineEdit}
                                  size="xs"
                                  autoFocus
                                  style={{ marginBottom: 4 }}
                                />
                              ) : (
                                <Text 
                                  fw={600}
                                  style={{ cursor: 'pointer' }}
                                  onClick={() => startCoordInlineEdit(coord.id, 'pointName', coord.pointName)}
                                >
                                  {coord.pointName}
                                </Text>
                              )}
                              {editingCoordId === coord.id && editingCoordField === 'description' ? (
                                <TextInput
                                  value={editingCoordValue}
                                  onChange={(e) => setEditingCoordValue(e.target.value)}
                                  onKeyDown={handleCoordKeyPress}
                                  onBlur={saveCoordInlineEdit}
                                  size="xs"
                                  autoFocus
                                />
                              ) : (
                                <Text 
                                  size="xs" 
                                  c="dimmed"
                                  style={{ cursor: 'pointer' }}
                                  onClick={() => startCoordInlineEdit(coord.id, 'description', coord.description || '')}
                                >
                                  {coord.description}
                                </Text>
                              )}
                            </div>
                          </Table.Td>
                          <Table.Td>
                            {editingCoordId === coord.id && editingCoordField === 'type' ? (
                              <Select
                                value={editingCoordValue}
                                onChange={(value) => {
                                  setEditingCoordValue(value || '');
                                  setTimeout(saveCoordInlineEdit, 100);
                                }}
                                data={[
                                  { value: 'benchmark', label: '基準点' },
                                  { value: 'control_point', label: '制御点' },
                                  { value: 'boundary_point', label: '境界点' }
                                ]}
                                size="xs"
                                autoFocus
                              />
                            ) : (
                              <Badge 
                                color={getTypeBadgeColor(coord.type)} 
                                variant="light"
                                style={{ cursor: 'pointer' }}
                                onClick={() => startCoordInlineEdit(coord.id, 'type', coord.type)}
                              >
                                {getTypeLabel(coord.type)}
                              </Badge>
                            )}
                          </Table.Td>
                          <Table.Td>
                            {editingCoordId === coord.id && editingCoordField === 'x' ? (
                              <TextInput
                                type="number"
                                value={editingCoordValue}
                                onChange={(e) => setEditingCoordValue(e.target.value)}
                                onKeyDown={handleCoordKeyPress}
                                onBlur={saveCoordInlineEdit}
                                size="xs"
                                autoFocus
                                step="0.001"
                                style={{ fontFamily: 'monospace', width: '100px' }}
                              />
                            ) : (
                              <Text 
                                size="sm" 
                                style={{ fontFamily: 'monospace', cursor: 'pointer' }}
                                onClick={() => startCoordInlineEdit(coord.id, 'x', coord.x.toString())}
                              >
                                {coord.x.toFixed(3)}
                              </Text>
                            )}
                          </Table.Td>
                          <Table.Td>
                            {editingCoordId === coord.id && editingCoordField === 'y' ? (
                              <TextInput
                                type="number"
                                value={editingCoordValue}
                                onChange={(e) => setEditingCoordValue(e.target.value)}
                                onKeyDown={handleCoordKeyPress}
                                onBlur={saveCoordInlineEdit}
                                size="xs"
                                autoFocus
                                step="0.001"
                                style={{ fontFamily: 'monospace', width: '100px' }}
                              />
                            ) : (
                              <Text 
                                size="sm" 
                                style={{ fontFamily: 'monospace', cursor: 'pointer' }}
                                onClick={() => startCoordInlineEdit(coord.id, 'y', coord.y.toString())}
                              >
                                {coord.y.toFixed(3)}
                              </Text>
                            )}
                          </Table.Td>
                          <Table.Td>
                            {editingCoordId === coord.id && editingCoordField === 'z' ? (
                              <TextInput
                                type="number"
                                value={editingCoordValue}
                                onChange={(e) => setEditingCoordValue(e.target.value)}
                                onKeyDown={handleCoordKeyPress}
                                onBlur={saveCoordInlineEdit}
                                size="xs"
                                autoFocus
                                step="0.001"
                                style={{ fontFamily: 'monospace', width: '100px' }}
                              />
                            ) : (
                              <Text 
                                size="sm" 
                                style={{ fontFamily: 'monospace', cursor: 'pointer' }}
                                onClick={() => startCoordInlineEdit(coord.id, 'z', coord.z.toString())}
                              >
                                {coord.z.toFixed(3)}
                              </Text>
                            )}
                          </Table.Td>
                          <Table.Td>
                            {editingCoordId === coord.id && editingCoordField === 'stakeType' ? (
                              <Select
                                value={editingCoordValue}
                                onChange={(value) => {
                                  setEditingCoordValue(value || '');
                                  setTimeout(saveCoordInlineEdit, 100);
                                }}
                                data={getDefaultStakeTypes()}
                                size="xs"
                                autoFocus
                              />
                            ) : (
                              <Text 
                                size="sm"
                                style={{ cursor: 'pointer' }}
                                onClick={() => startCoordInlineEdit(coord.id, 'stakeType', coord.stakeType || '')}
                              >
                                {coord.stakeType || '-'}
                              </Text>
                            )}
                          </Table.Td>
                          <Table.Td>
                            {editingCoordId === coord.id && editingCoordField === 'installationCategory' ? (
                              <Select
                                value={editingCoordValue}
                                onChange={(value) => {
                                  setEditingCoordValue(value || '');
                                  setTimeout(saveCoordInlineEdit, 100);
                                }}
                                data={getDefaultInstallationCategories()}
                                size="xs"
                                autoFocus
                              />
                            ) : (
                              <Text 
                                size="sm"
                                style={{ cursor: 'pointer' }}
                                onClick={() => startCoordInlineEdit(coord.id, 'installationCategory', coord.installationCategory || '')}
                              >
                                {coord.installationCategory || '-'}
                              </Text>
                            )}
                          </Table.Td>
                          <Table.Td>
                            {editingCoordId === coord.id && editingCoordField === 'assignee' ? (
                              <Select
                                value={editingCoordValue}
                                onChange={(value) => {
                                  setEditingCoordValue(value || '');
                                  setTimeout(saveCoordInlineEdit, 100);
                                }}
                                data={getUniqueAssignees()}
                                size="xs"
                                autoFocus
                              />
                            ) : (
                              <Text 
                                size="sm" 
                                c={coord.assignee === '未割当' ? 'dimmed' : undefined}
                                style={{ cursor: 'pointer' }}
                                onClick={() => startCoordInlineEdit(coord.id, 'assignee', coord.assignee)}
                              >
                                {coord.assignee}
                              </Text>
                            )}
                          </Table.Td>
                          <Table.Td>
                            {editingCoordId === coord.id && editingCoordField === 'status' ? (
                              <Select
                                value={editingCoordValue}
                                onChange={(value) => {
                                  setEditingCoordValue(value || '');
                                  setTimeout(saveCoordInlineEdit, 100);
                                }}
                                data={getUniqueStatuses()}
                                size="xs"
                                autoFocus
                              />
                            ) : (
                              <Badge 
                                color={getStatusBadgeColor(coord.status)} 
                                variant="light" 
                                size="sm"
                                style={{ cursor: 'pointer' }}
                                onClick={() => startCoordInlineEdit(coord.id, 'status', coord.status)}
                              >
                                {coord.status}
                              </Badge>
                            )}
                          </Table.Td>
                          <Table.Td>
                            {editingCoordId === coord.id && editingCoordField === 'surveyDate' ? (
                              <TextInput
                                type="date"
                                value={editingCoordValue}
                                onChange={(e) => setEditingCoordValue(e.target.value)}
                                onKeyDown={handleCoordKeyPress}
                                onBlur={saveCoordInlineEdit}
                                size="xs"
                                autoFocus
                              />
                            ) : (
                              <Text 
                                size="sm"
                                style={{ cursor: 'pointer' }}
                                onClick={() => startCoordInlineEdit(coord.id, 'surveyDate', coord.surveyDate)}
                              >
                                {coord.surveyDate}
                              </Text>
                            )}
>>>>>>> bf947cbf
                          </Table.Td>
                        </Table.Tr>
                      ))}
                      </Table.Tbody>
                    </Table>
                  </ScrollArea>
                  
                  <Group justify="space-between" align="center">
                    <div>
                      <Text size="sm" c="dimmed">
                        {activeFilterCount > 0 
                          ? `${filteredCoordinateData.length}/${coordinateData.length} 件の座標データを表示中` 
                          : `${coordinateData.length} 件の座標データが登録されています`
                        }
                      </Text>
                      {selectedCoordinates.size > 0 && (
                        <Text size="sm" c="blue" fw={600}>
                          {selectedCoordinates.size} 件選択中
                        </Text>
                      )}
                    </div>
                    <Group>
                      {selectedCoordinates.size > 0 && (
                        <Button 
                          leftSection={<IconTrash size={16} />} 
                          size="sm"
                          color="red"
                          variant="light"
                          onClick={handleBulkDelete}
                        >
                          選択した座標を削除 ({selectedCoordinates.size})
                        </Button>
                      )}
                      <Button 
                        leftSection={<IconDownload size={16} />} 
                        size="sm"
                        variant="light"
                        color="blue"
                        onClick={handleSIMRead}
                      >
                        SIM読込
                      </Button>
                      <Button 
                        leftSection={<IconUpload size={16} />} 
                        size="sm"
                        variant="light"
                        color="green"
                        onClick={handleSIMWrite}
                      >
                        SIM書込
                      </Button>
                      <Button 
                        leftSection={<IconPlus size={16} />} 
                        size="sm"
                        onClick={handleAddCoordinate}
                      >
                        座標点追加
                      </Button>
                    </Group>
                  </Group>
                </Stack>
              </Paper>
            </Tabs.Panel>

            <Tabs.Panel value="lots" pt="md">
              <Paper shadow="sm" p={20} withBorder>
                <Stack gap="md">
                  <div>
                    <Text size="sm" c="dimmed">土地の地番・地目・面積データを管理します（座標依存）</Text>
                  </div>
                  
                  <ScrollArea h={400} style={{ width: '100%' }}>
                    <Table striped highlightOnHover withTableBorder stickyHeader>
                      <Table.Thead>
                        <Table.Tr>
                          <Table.Th>地番</Table.Th>
                          <Table.Th>地目</Table.Th>
                          <Table.Th>面積 (㎡)</Table.Th>
                          <Table.Th>構成点数</Table.Th>
                          <Table.Th>所在地</Table.Th>
                          <Table.Th>所有者</Table.Th>
                          <Table.Th>登記日</Table.Th>
                        </Table.Tr>
                      </Table.Thead>
                      <Table.Tbody>
                        {lotData.map((lot) => (
                          <Table.Tr key={lot.id}>
                            <Table.Td>
                              <div>
                                <Text fw={600}>{formatLotNumber(lot.parentNumber, lot.childNumber)}</Text>
                                {lot.description && (
                                  <Text size="xs" c="dimmed">{lot.description}</Text>
                                )}
                              </div>
                            </Table.Td>
                            <Table.Td>
                              <Badge color={getLandCategoryColor(lot.landCategory)} variant="light">
                                {lot.landCategory}
                              </Badge>
                            </Table.Td>
                            <Table.Td>
                              <Text size="sm" style={{ fontFamily: 'monospace' }}>
                                {lot.area.toFixed(2)}
                              </Text>
                            </Table.Td>
                            <Table.Td>
                              <Badge variant="outline" size="sm">
                                {lot.coordinates.length}点
                              </Badge>
                            </Table.Td>
                            <Table.Td>
                              <Text size="sm">{lot.address}</Text>
                            </Table.Td>
                            <Table.Td>
                              <Text size="sm">{lot.owner}</Text>
                            </Table.Td>
                            <Table.Td>
                              <Text size="sm">{lot.registrationDate}</Text>
                            </Table.Td>
                          </Table.Tr>
                        ))}
                      </Table.Tbody>
                    </Table>
                  </ScrollArea>
                  
                  <Group justify="space-between" align="center">
                    <Text size="sm" c="dimmed">
                      {lotData.length} 件の地番データが登録されています
                    </Text>
                    <Button leftSection={<IconPlus size={16} />} size="sm">
                      地番追加
                    </Button>
                  </Group>
                </Stack>
              </Paper>
            </Tabs.Panel>

            <Tabs.Panel value="landowners" pt="md">
              <Paper shadow="sm" p={20} withBorder>
                <Stack gap="md">
                  <div>
                    <Text size="sm" c="dimmed">地権者・土地所有者の情報を管理します</Text>
                  </div>
                  
                  <ScrollArea h={400} style={{ width: '100%' }}>
                    <Table striped highlightOnHover withTableBorder stickyHeader>
                      <Table.Thead>
                        <Table.Tr>
                          <Table.Th>氏名・法人名</Table.Th>
                          <Table.Th>種別</Table.Th>
                          <Table.Th>住所</Table.Th>
                          <Table.Th>電話番号</Table.Th>
                          <Table.Th>メールアドレス</Table.Th>
                          <Table.Th>所有地数</Table.Th>
                          <Table.Th>総面積 (㎡)</Table.Th>
                          <Table.Th>登録日</Table.Th>
                        </Table.Tr>
                      </Table.Thead>
                      <Table.Tbody>
                        {landownerData.map((landowner) => (
                          <Table.Tr key={landowner.id}>
                            <Table.Td>
                              <Text fw={600}>{landowner.name}</Text>
                            </Table.Td>
                            <Table.Td>
                              <Badge color={landowner.type === 'company' ? 'blue' : 'green'} variant="light">
                                {landowner.type === 'company' ? '法人' : '個人'}
                              </Badge>
                            </Table.Td>
                            <Table.Td>
                              <Text size="sm">{landowner.address}</Text>
                            </Table.Td>
                            <Table.Td>
                              <Text size="sm" style={{ fontFamily: 'monospace' }}>
                                {landowner.phone}
                              </Text>
                            </Table.Td>
                            <Table.Td>
                              <Text size="sm" style={{ fontFamily: 'monospace' }}>
                                {landowner.email}
                              </Text>
                            </Table.Td>
                            <Table.Td>
                              <Badge variant="outline" size="sm">
                                {landowner.landCount}件
                              </Badge>
                            </Table.Td>
                            <Table.Td>
                              <Text size="sm" style={{ fontFamily: 'monospace' }}>
                                {landowner.totalLandArea.toFixed(2)}
                              </Text>
                            </Table.Td>
                            <Table.Td>
                              <Text size="sm">{landowner.registrationDate}</Text>
                            </Table.Td>
                          </Table.Tr>
                        ))}
                      </Table.Tbody>
                    </Table>
                  </ScrollArea>
                  
                  <Group justify="space-between" align="center">
                    <Text size="sm" c="dimmed">
                      {landownerData.length} 件の地権者データが登録されています
                    </Text>
                    <Button leftSection={<IconPlus size={16} />} size="sm">
                      地権者追加
                    </Button>
                  </Group>
                </Stack>
              </Paper>
            </Tabs.Panel>
          </Tabs>
        </Container>
      </div>
      {/* 右側のビューワー */}
      <CoordinateLotViewer 
        project={project}
        coordinates={coordinateData.map(coord => ({
          id: coord.id,
          pointName: coord.pointName,
          x: coord.x,
          y: coord.y,
          z: coord.z,
          type: coord.type as 'benchmark' | 'control_point' | 'boundary_point',
          visible: true
        }))}
        lots={lotData.map(lot => ({
          id: lot.id,
          lotNumber: formatLotNumber(lot.parentNumber, lot.childNumber),
          landCategory: lot.landCategory,
          area: lot.area,
          coordinates: lot.coordinates,
          visible: true
        }))}
        onCoordinateClick={(coord) => {
          console.log('座標点クリック:', coord.pointName);
        }}
        onLotClick={(lot) => {
          console.log('地番クリック:', lot.lotNumber);
        }}
      />

      {/* SIM読込・書込モーダル */}
      {showSIMModal && (
        <div
          style={{
            position: 'fixed',
            top: 0,
            left: 0,
            right: 0,
            bottom: 0,
            backgroundColor: 'rgba(0, 0, 0, 0.5)',
            zIndex: 3000,
            display: 'flex',
            alignItems: 'flex-start',
            justifyContent: 'center',
            paddingTop: '50px'
          }}
          onClick={() => setShowSIMModal(false)}
        >
          <Paper
            shadow="xl"
            p="xl"
            style={{
              width: '500px',
              maxWidth: '90vw',
              maxHeight: '80vh',
              overflow: 'auto'
            }}
            onClick={(e) => e.stopPropagation()}
          >
            <Group justify="space-between" mb="md">
              <Title order={3}>
                {simAction === 'read' ? 'SIM読込' : 'SIM書込'}
              </Title>
              <ActionIcon
                variant="subtle"
                onClick={() => setShowSIMModal(false)}
              >
                <IconX size={18} />
              </ActionIcon>
            </Group>
            
            <Stack gap="md">
              <Text size="sm" c="dimmed">
                {simAction === 'read' 
                  ? 'SIMファイルから座標データを読み込みます。ファイルを選択してください。'
                  : '現在の座標データをSIMファイル形式で書き出します。'
                }
              </Text>
              
              {simAction === 'read' && (
                <FileInput
                  label="SIMファイル"
                  placeholder="ファイルを選択..."
                  accept=".sim,.txt"
                  onChange={handleSIMProcess}
                />
              )}
              
              {simAction === 'write' && (
                <Group justify="flex-end">
                  <Button
                    variant="outline"
                    onClick={() => setShowSIMModal(false)}
                  >
                    キャンセル
                  </Button>
                  <Button
                    onClick={() => handleSIMProcess(null)}
                    leftSection={<IconDownload size={16} />}
                  >
                    SIMファイル書き出し
                  </Button>
                </Group>
              )}
            </Stack>
          </Paper>
        </div>
      )}
    </div>
  );
};<|MERGE_RESOLUTION|>--- conflicted
+++ resolved
@@ -39,12 +39,9 @@
   generateLotData, 
   generateLandownerData,
   formatLotNumber,
-<<<<<<< HEAD
-=======
   getDefaultStakeTypes,
   getDefaultInstallationCategories,
   type CoordinatePoint as MockCoordinatePoint,
->>>>>>> bf947cbf
   type LotData as MockLotData,
   type LandownerData as MockLandownerData
 } from '../../utils/mockDataGenerator';
@@ -643,7 +640,6 @@
                           </Table.Td>
                           <Table.Td>
                             <div>
-<<<<<<< HEAD
                               <EditableCell
                                 value={coord.pointName}
                                 type="text"
@@ -699,16 +695,25 @@
                           </Table.Td>
                           <Table.Td>
                             <EditableCell
+                              value={(coord as any).stakeType || '-'}
+                              type="select"
+                              options={getDefaultStakeTypes()}
+                              onSave={(value) => updateCoordinateField(coord.id, 'stakeType', value)}
+                            />
+                          </Table.Td>
+                          <Table.Td>
+                            <EditableCell
+                              value={(coord as any).installationCategory || '-'}
+                              type="select" 
+                              options={getDefaultInstallationCategories()}
+                              onSave={(value) => updateCoordinateField(coord.id, 'installationCategory', value)}
+                            />
+                          </Table.Td>
+                          <Table.Td>
+                            <EditableCell
                               value={coord.assignee}
                               type="select"
-                              options={[
-                                { value: '未割当', label: '未割当' },
-                                { value: '田中技師', label: '田中技師' },
-                                { value: '佐藤技師', label: '佐藤技師' },
-                                { value: '鈴木技師', label: '鈴木技師' },
-                                { value: '高橋技師', label: '高橋技師' },
-                                { value: '外部委託', label: '外部委託' }
-                              ]}
+                              options={getUniqueAssignees().map(assignee => ({ value: assignee, label: assignee }))}
                               onSave={(value) => updateCoordinateField(coord.id, 'assignee', value)}
                             />
                           </Table.Td>
@@ -716,13 +721,7 @@
                             <EditableCell
                               value={coord.status}
                               type="select"
-                              options={[
-                                { value: '未測量', label: '未測量' },
-                                { value: '測量中', label: '測量中' },
-                                { value: '測量済み', label: '測量済み' },
-                                { value: '検査済み', label: '検査済み' },
-                                { value: '要再測量', label: '要再測量' }
-                              ]}
+                              options={getUniqueStatuses().map(status => ({ value: status, label: status }))}
                               onSave={(value) => updateCoordinateField(coord.id, 'status', value)}
                             />
                           </Table.Td>
@@ -733,255 +732,6 @@
                               onSave={(value) => updateCoordinateField(coord.id, 'surveyDate', value)}
                               placeholder="YYYY-MM-DD"
                             />
-=======
-                              {editingCoordId === coord.id && editingCoordField === 'pointName' ? (
-                                <TextInput
-                                  value={editingCoordValue}
-                                  onChange={(e) => setEditingCoordValue(e.target.value)}
-                                  onKeyDown={handleCoordKeyPress}
-                                  onBlur={saveCoordInlineEdit}
-                                  size="xs"
-                                  autoFocus
-                                  style={{ marginBottom: 4 }}
-                                />
-                              ) : (
-                                <Text 
-                                  fw={600}
-                                  style={{ cursor: 'pointer' }}
-                                  onClick={() => startCoordInlineEdit(coord.id, 'pointName', coord.pointName)}
-                                >
-                                  {coord.pointName}
-                                </Text>
-                              )}
-                              {editingCoordId === coord.id && editingCoordField === 'description' ? (
-                                <TextInput
-                                  value={editingCoordValue}
-                                  onChange={(e) => setEditingCoordValue(e.target.value)}
-                                  onKeyDown={handleCoordKeyPress}
-                                  onBlur={saveCoordInlineEdit}
-                                  size="xs"
-                                  autoFocus
-                                />
-                              ) : (
-                                <Text 
-                                  size="xs" 
-                                  c="dimmed"
-                                  style={{ cursor: 'pointer' }}
-                                  onClick={() => startCoordInlineEdit(coord.id, 'description', coord.description || '')}
-                                >
-                                  {coord.description}
-                                </Text>
-                              )}
-                            </div>
-                          </Table.Td>
-                          <Table.Td>
-                            {editingCoordId === coord.id && editingCoordField === 'type' ? (
-                              <Select
-                                value={editingCoordValue}
-                                onChange={(value) => {
-                                  setEditingCoordValue(value || '');
-                                  setTimeout(saveCoordInlineEdit, 100);
-                                }}
-                                data={[
-                                  { value: 'benchmark', label: '基準点' },
-                                  { value: 'control_point', label: '制御点' },
-                                  { value: 'boundary_point', label: '境界点' }
-                                ]}
-                                size="xs"
-                                autoFocus
-                              />
-                            ) : (
-                              <Badge 
-                                color={getTypeBadgeColor(coord.type)} 
-                                variant="light"
-                                style={{ cursor: 'pointer' }}
-                                onClick={() => startCoordInlineEdit(coord.id, 'type', coord.type)}
-                              >
-                                {getTypeLabel(coord.type)}
-                              </Badge>
-                            )}
-                          </Table.Td>
-                          <Table.Td>
-                            {editingCoordId === coord.id && editingCoordField === 'x' ? (
-                              <TextInput
-                                type="number"
-                                value={editingCoordValue}
-                                onChange={(e) => setEditingCoordValue(e.target.value)}
-                                onKeyDown={handleCoordKeyPress}
-                                onBlur={saveCoordInlineEdit}
-                                size="xs"
-                                autoFocus
-                                step="0.001"
-                                style={{ fontFamily: 'monospace', width: '100px' }}
-                              />
-                            ) : (
-                              <Text 
-                                size="sm" 
-                                style={{ fontFamily: 'monospace', cursor: 'pointer' }}
-                                onClick={() => startCoordInlineEdit(coord.id, 'x', coord.x.toString())}
-                              >
-                                {coord.x.toFixed(3)}
-                              </Text>
-                            )}
-                          </Table.Td>
-                          <Table.Td>
-                            {editingCoordId === coord.id && editingCoordField === 'y' ? (
-                              <TextInput
-                                type="number"
-                                value={editingCoordValue}
-                                onChange={(e) => setEditingCoordValue(e.target.value)}
-                                onKeyDown={handleCoordKeyPress}
-                                onBlur={saveCoordInlineEdit}
-                                size="xs"
-                                autoFocus
-                                step="0.001"
-                                style={{ fontFamily: 'monospace', width: '100px' }}
-                              />
-                            ) : (
-                              <Text 
-                                size="sm" 
-                                style={{ fontFamily: 'monospace', cursor: 'pointer' }}
-                                onClick={() => startCoordInlineEdit(coord.id, 'y', coord.y.toString())}
-                              >
-                                {coord.y.toFixed(3)}
-                              </Text>
-                            )}
-                          </Table.Td>
-                          <Table.Td>
-                            {editingCoordId === coord.id && editingCoordField === 'z' ? (
-                              <TextInput
-                                type="number"
-                                value={editingCoordValue}
-                                onChange={(e) => setEditingCoordValue(e.target.value)}
-                                onKeyDown={handleCoordKeyPress}
-                                onBlur={saveCoordInlineEdit}
-                                size="xs"
-                                autoFocus
-                                step="0.001"
-                                style={{ fontFamily: 'monospace', width: '100px' }}
-                              />
-                            ) : (
-                              <Text 
-                                size="sm" 
-                                style={{ fontFamily: 'monospace', cursor: 'pointer' }}
-                                onClick={() => startCoordInlineEdit(coord.id, 'z', coord.z.toString())}
-                              >
-                                {coord.z.toFixed(3)}
-                              </Text>
-                            )}
-                          </Table.Td>
-                          <Table.Td>
-                            {editingCoordId === coord.id && editingCoordField === 'stakeType' ? (
-                              <Select
-                                value={editingCoordValue}
-                                onChange={(value) => {
-                                  setEditingCoordValue(value || '');
-                                  setTimeout(saveCoordInlineEdit, 100);
-                                }}
-                                data={getDefaultStakeTypes()}
-                                size="xs"
-                                autoFocus
-                              />
-                            ) : (
-                              <Text 
-                                size="sm"
-                                style={{ cursor: 'pointer' }}
-                                onClick={() => startCoordInlineEdit(coord.id, 'stakeType', coord.stakeType || '')}
-                              >
-                                {coord.stakeType || '-'}
-                              </Text>
-                            )}
-                          </Table.Td>
-                          <Table.Td>
-                            {editingCoordId === coord.id && editingCoordField === 'installationCategory' ? (
-                              <Select
-                                value={editingCoordValue}
-                                onChange={(value) => {
-                                  setEditingCoordValue(value || '');
-                                  setTimeout(saveCoordInlineEdit, 100);
-                                }}
-                                data={getDefaultInstallationCategories()}
-                                size="xs"
-                                autoFocus
-                              />
-                            ) : (
-                              <Text 
-                                size="sm"
-                                style={{ cursor: 'pointer' }}
-                                onClick={() => startCoordInlineEdit(coord.id, 'installationCategory', coord.installationCategory || '')}
-                              >
-                                {coord.installationCategory || '-'}
-                              </Text>
-                            )}
-                          </Table.Td>
-                          <Table.Td>
-                            {editingCoordId === coord.id && editingCoordField === 'assignee' ? (
-                              <Select
-                                value={editingCoordValue}
-                                onChange={(value) => {
-                                  setEditingCoordValue(value || '');
-                                  setTimeout(saveCoordInlineEdit, 100);
-                                }}
-                                data={getUniqueAssignees()}
-                                size="xs"
-                                autoFocus
-                              />
-                            ) : (
-                              <Text 
-                                size="sm" 
-                                c={coord.assignee === '未割当' ? 'dimmed' : undefined}
-                                style={{ cursor: 'pointer' }}
-                                onClick={() => startCoordInlineEdit(coord.id, 'assignee', coord.assignee)}
-                              >
-                                {coord.assignee}
-                              </Text>
-                            )}
-                          </Table.Td>
-                          <Table.Td>
-                            {editingCoordId === coord.id && editingCoordField === 'status' ? (
-                              <Select
-                                value={editingCoordValue}
-                                onChange={(value) => {
-                                  setEditingCoordValue(value || '');
-                                  setTimeout(saveCoordInlineEdit, 100);
-                                }}
-                                data={getUniqueStatuses()}
-                                size="xs"
-                                autoFocus
-                              />
-                            ) : (
-                              <Badge 
-                                color={getStatusBadgeColor(coord.status)} 
-                                variant="light" 
-                                size="sm"
-                                style={{ cursor: 'pointer' }}
-                                onClick={() => startCoordInlineEdit(coord.id, 'status', coord.status)}
-                              >
-                                {coord.status}
-                              </Badge>
-                            )}
-                          </Table.Td>
-                          <Table.Td>
-                            {editingCoordId === coord.id && editingCoordField === 'surveyDate' ? (
-                              <TextInput
-                                type="date"
-                                value={editingCoordValue}
-                                onChange={(e) => setEditingCoordValue(e.target.value)}
-                                onKeyDown={handleCoordKeyPress}
-                                onBlur={saveCoordInlineEdit}
-                                size="xs"
-                                autoFocus
-                              />
-                            ) : (
-                              <Text 
-                                size="sm"
-                                style={{ cursor: 'pointer' }}
-                                onClick={() => startCoordInlineEdit(coord.id, 'surveyDate', coord.surveyDate)}
-                              >
-                                {coord.surveyDate}
-                              </Text>
-                            )}
->>>>>>> bf947cbf
                           </Table.Td>
                         </Table.Tr>
                       ))}
