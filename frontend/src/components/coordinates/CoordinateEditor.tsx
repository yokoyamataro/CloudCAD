--- conflicted
+++ resolved
@@ -1,8 +1,4 @@
-<<<<<<< HEAD
-import React, { useState, useEffect } from 'react';
-=======
 import React, { useState, useEffect, useMemo, useCallback } from 'react';
->>>>>>> 612c5d4e
 import {
   Container,
   Paper,
@@ -43,6 +39,7 @@
 import { 
   generateLotData, 
   generateLandownerData,
+  generateSimpleCoordinateData,
   formatLotNumber,
   getDefaultStakeTypes,
   getDefaultInstallationCategories,
@@ -51,11 +48,7 @@
   type LandownerData as MockLandownerData
 } from '../../utils/mockDataGenerator';
 import { surveyPointService, type SurveyPoint } from '../../services/surveyPointService';
-<<<<<<< HEAD
-import { EditableCell } from '../common/EditableCell';
-=======
 import { landParcelService, type LandParcel } from '../../services/landParcelService';
->>>>>>> 612c5d4e
 
 interface CoordinateEditorProps {
   project: Project;
@@ -71,12 +64,6 @@
   console.log('CoordinateEditor loaded with project:', project?.name, 'initialTab:', initialTab);
   const [activeTab, setActiveTab] = useState<string | null>(initialTab);
 
-<<<<<<< HEAD
-  // 座標データ管理（共通のデータジェネレーターを使用）
-  const [coordinateData, setCoordinateData] = useState<SurveyPoint[]>([]);
-  const [loading, setLoading] = useState(true);
-  const [error, setError] = useState<string | null>(null);
-=======
   // API データ管理
   const [surveyPoints, setSurveyPoints] = useState<SurveyPoint[]>([]);
   const [landParcels, setLandParcels] = useState<LandParcel[]>([]);
@@ -85,150 +72,9 @@
   
   // 座標データ管理（フォールバック用：モックデータ）
   const [coordinateData, setCoordinateData] = useState(() => generateSimpleCoordinateData());
->>>>>>> 612c5d4e
   const [lotData, setLotData] = useState(() => generateLotData());
   const [landownerData, setLandownerData] = useState(() => generateLandownerData());
 
-  // 座標データの初期読み込み
-  useEffect(() => {
-    const loadCoordinateData = async () => {
-      try {
-        setLoading(true);
-        setError(null);
-        const data = await surveyPointService.getSurveyPointsByProject(project.id);
-        
-        // SurveyPoint形式をCoordinatePoint形式に変換
-        const convertedData = data.map(sp => {
-          const coords = surveyPointService.wktToCoordinates(sp.coordinates);
-          return {
-            id: sp.id,
-            pointName: sp.pointNumber,
-            type: sp.pointType as 'benchmark' | 'control_point' | 'boundary_point',
-            x: coords.x,
-            y: coords.y,
-            z: coords.z || 0,
-            description: sp.remarks || '',
-            surveyDate: sp.measureDate || new Date().toISOString().split('T')[0],
-            assignee: sp.surveyorName || '未割当',
-            status: '測量中' // デフォルト値
-          };
-        });
-        
-        setCoordinateData(convertedData as any);
-      } catch (err) {
-        setError(err instanceof Error ? err.message : '座標データの読み込みに失敗しました');
-        console.error('Error loading coordinate data:', err);
-      } finally {
-        setLoading(false);
-      }
-    };
-
-    loadCoordinateData();
-  }, [project.id]);
-
-  // 新規座標点追加関数
-  const handleAddCoordinate = async () => {
-    try {
-      const newPoint = {
-        pointNumber: `新規点-${Date.now()}`,
-        pointType: 'boundary_point',
-        coordinates: surveyPointService.coordinatesToWKT(0, 0, 0),
-        elevation: 0,
-        measureDate: new Date().toISOString().split('T')[0],
-        surveyorName: '未割当',
-        remarks: '新規追加座標点',
-        projectId: project.id
-      };
-
-      const createdPoint = await surveyPointService.createSurveyPoint(newPoint);
-      
-      // ローカル状態に追加
-      const coords = surveyPointService.wktToCoordinates(createdPoint.coordinates);
-      const newCoordinate = {
-        id: createdPoint.id,
-        pointName: createdPoint.pointNumber,
-        type: createdPoint.pointType as 'benchmark' | 'control_point' | 'boundary_point',
-        x: coords.x,
-        y: coords.y,
-        z: coords.z || 0,
-        description: createdPoint.remarks || '',
-        surveyDate: createdPoint.measureDate || new Date().toISOString().split('T')[0],
-        assignee: createdPoint.surveyorName || '未割当',
-        status: '未測量',
-        coordinates: createdPoint.coordinates
-      };
-
-      setCoordinateData(prev => [...prev, newCoordinate as any]);
-    } catch (error) {
-      console.error('座標点の追加に失敗しました:', error);
-      setError(error instanceof Error ? error.message : '座標点の追加に失敗しました');
-    }
-  };
-
-  // 座標データの更新関数
-  const updateCoordinateField = async (coordId: string, field: string, value: string | number) => {
-    try {
-      // 座標の場合は特別処理
-      if (['x', 'y', 'z'].includes(field)) {
-        const coord = coordinateData.find(c => c.id === coordId);
-        if (!coord) return;
-
-        const coords = surveyPointService.wktToCoordinates(coord.coordinates);
-        const newCoords = {
-          x: field === 'x' ? Number(value) : coords.x,
-          y: field === 'y' ? Number(value) : coords.y,
-          z: field === 'z' ? Number(value) : coords.z
-        };
-
-        const newWKT = surveyPointService.coordinatesToWKT(newCoords.x, newCoords.y, newCoords.z);
-        await surveyPointService.updateSurveyPoint(coordId, { coordinates: newWKT });
-
-        // ローカル状態更新
-        setCoordinateData(prev => prev.map(c => 
-          c.id === coordId 
-            ? { ...c, coordinates: newWKT } as any
-            : c
-        ));
-      } else {
-        // その他のフィールド
-        const updateData: any = {};
-        switch (field) {
-          case 'pointName':
-            updateData.pointNumber = String(value);
-            break;
-          case 'type':
-            updateData.pointType = String(value);
-            break;
-          case 'description':
-            updateData.remarks = String(value);
-            break;
-          case 'assignee':
-            updateData.surveyorName = String(value);
-            break;
-          case 'surveyDate':
-            updateData.measureDate = String(value);
-            break;
-          case 'status':
-            // Status is a frontend-only field, just update local state
-            break;
-        }
-
-        if (Object.keys(updateData).length > 0) {
-          await surveyPointService.updateSurveyPoint(coordId, updateData);
-        }
-
-        // ローカル状態更新（全フィールド共通）
-        setCoordinateData(prev => prev.map(c => 
-          c.id === coordId 
-            ? { ...c, [field]: value } as any
-            : c
-        ));
-      }
-    } catch (error) {
-      console.error('座標データの更新に失敗しました:', error);
-      setError(error instanceof Error ? error.message : '座標データの更新に失敗しました');
-    }
-  };
   
   // 座標選択状態管理
   const [selectedCoordinates, setSelectedCoordinates] = useState<Set<string>>(new Set());
@@ -482,25 +328,6 @@
     }
   };
 
-<<<<<<< HEAD
-  const handleBulkDelete = async () => {
-    try {
-      const idsToDelete = Array.from(selectedCoordinates);
-      
-      // APIで削除
-      await Promise.all(idsToDelete.map(id => 
-        surveyPointService.deleteSurveyPoint(id)
-      ));
-      
-      // ローカル状態から削除
-      setCoordinateData(prev => prev.filter(coord => !selectedCoordinates.has(coord.id)));
-      setSelectedCoordinates(new Set());
-    } catch (error) {
-      console.error('座標点の削除に失敗しました:', error);
-      setError(error instanceof Error ? error.message : '座標点の削除に失敗しました');
-    }
-  };
-=======
   const handleBulkDelete = useCallback(async () => {
     if (!project?.id || selectedCoordinates.size === 0) return;
 
@@ -535,7 +362,58 @@
       setError(errorMessage);
     }
   }, [project?.id, selectedCoordinates, surveyPoints.length]);
->>>>>>> 612c5d4e
+
+  // 新規座標点追加関数
+  const handleAddCoordinate = useCallback(async () => {
+    if (!project?.id) return;
+
+    try {
+      if (surveyPoints.length > 0) {
+        // API経由で新規座標点を作成
+        const newSurveyPoint = {
+          pointNumber: `新規点-${Date.now()}`,
+          pointType: 'boundary_point',
+          coordinates: surveyPointService.formatCoordinates(0, 0),
+          elevation: 0,
+          measureDate: new Date().toISOString().split('T')[0],
+          surveyorName: '未割当',
+          remarks: '新規追加座標点'
+        };
+
+        const createdSurveyPoint = await surveyPointService.createSurveyPoint(
+          project.id,
+          newSurveyPoint
+        );
+        
+        // ローカル状態に追加
+        setSurveyPoints(prev => [...prev, createdSurveyPoint]);
+        console.log('✅ 新規座標点を追加しました:', createdSurveyPoint.pointNumber);
+      } else {
+        // フォールバック: モックデータに追加
+        const newCoordinate = {
+          id: `new_${Date.now()}`,
+          pointName: `新規点-${Date.now()}`,
+          type: '境界点',
+          x: 0,
+          y: 0,
+          z: 0,
+          description: '新規追加座標点',
+          surveyDate: new Date().toISOString().split('T')[0],
+          assignee: '未割当',
+          status: '未測量',
+          stakeType: undefined,
+          installationCategory: undefined
+        };
+        
+        setCoordinateData(prev => [...prev, newCoordinate]);
+        console.log('✅ 新規座標点をモックデータに追加しました');
+      }
+    } catch (error) {
+      console.error('座標点追加エラー:', error);
+      const errorMessage = error instanceof Error ? error.message : '座標点の追加に失敗しました';
+      setError(errorMessage);
+    }
+  }, [project?.id, surveyPoints.length]);
 
   // 座標インライン編集関数
   const startCoordInlineEdit = (coordId: string, field: string, currentValue: string) => {
@@ -1002,34 +880,6 @@
                             />
                           </Table.Td>
                           <Table.Td>
-<<<<<<< HEAD
-                            <div>
-                              <EditableCell
-                                value={coord.pointName}
-                                type="text"
-                                onSave={(value) => updateCoordinateField(coord.id, 'pointName', value)}
-                                placeholder="点名"
-                              />
-                              <EditableCell
-                                value={coord.description}
-                                type="text"
-                                onSave={(value) => updateCoordinateField(coord.id, 'description', value)}
-                                placeholder="備考"
-                              />
-                            </div>
-                          </Table.Td>
-                          <Table.Td>
-                            <EditableCell
-                              value={coord.type}
-                              type="select"
-                              options={[
-                                { value: 'benchmark', label: '基準点' },
-                                { value: 'control_point', label: '制御点' },
-                                { value: 'boundary_point', label: '境界点' }
-                              ]}
-                              onSave={(value) => updateCoordinateField(coord.id, 'type', value)}
-                            />
-=======
                             {editingCoordId === coord.id && editingCoordField === 'pointName' ? (
                               <TextInput
                                 value={editingCoordValue}
@@ -1076,76 +926,74 @@
                                 {getTypeLabel(coord.type)}
                               </Badge>
                             )}
->>>>>>> 612c5d4e
                           </Table.Td>
                           <Table.Td>
-                            <EditableCell
-                              value={coord.x}
-                              type="number"
-                              onSave={(value) => updateCoordinateField(coord.id, 'x', value)}
-                              precision={3}
-                              placeholder="X座標"
-                            />
+                            {editingCoordId === coord.id && editingCoordField === 'x' ? (
+                              <TextInput
+                                type="number"
+                                step="0.001"
+                                value={editingCoordValue}
+                                onChange={(e) => setEditingCoordValue(e.target.value)}
+                                onKeyDown={handleCoordKeyPress}
+                                onBlur={saveCoordInlineEdit}
+                                size="xs"
+                                autoFocus
+                              />
+                            ) : (
+                              <Text 
+                                size="sm"
+                                style={{ cursor: 'pointer', fontFamily: 'monospace' }}
+                                onClick={() => startCoordInlineEdit(coord.id, 'x', coord.x.toString())}
+                              >
+                                {coord.x.toFixed(3)}
+                              </Text>
+                            )}
                           </Table.Td>
                           <Table.Td>
-                            <EditableCell
-                              value={coord.y}
-                              type="number"
-                              onSave={(value) => updateCoordinateField(coord.id, 'y', value)}
-                              precision={3}
-                              placeholder="Y座標"
-                            />
+                            {editingCoordId === coord.id && editingCoordField === 'y' ? (
+                              <TextInput
+                                type="number"
+                                step="0.001"
+                                value={editingCoordValue}
+                                onChange={(e) => setEditingCoordValue(e.target.value)}
+                                onKeyDown={handleCoordKeyPress}
+                                onBlur={saveCoordInlineEdit}
+                                size="xs"
+                                autoFocus
+                              />
+                            ) : (
+                              <Text 
+                                size="sm"
+                                style={{ cursor: 'pointer', fontFamily: 'monospace' }}
+                                onClick={() => startCoordInlineEdit(coord.id, 'y', coord.y.toString())}
+                              >
+                                {coord.y.toFixed(3)}
+                              </Text>
+                            )}
                           </Table.Td>
                           <Table.Td>
-                            <EditableCell
-                              value={coord.z}
-                              type="number"
-                              onSave={(value) => updateCoordinateField(coord.id, 'z', value)}
-                              precision={3}
-                              placeholder="Z座標"
-                            />
+                            {editingCoordId === coord.id && editingCoordField === 'z' ? (
+                              <TextInput
+                                type="number"
+                                step="0.001"
+                                value={editingCoordValue}
+                                onChange={(e) => setEditingCoordValue(e.target.value)}
+                                onKeyDown={handleCoordKeyPress}
+                                onBlur={saveCoordInlineEdit}
+                                size="xs"
+                                autoFocus
+                              />
+                            ) : (
+                              <Text 
+                                size="sm"
+                                style={{ cursor: 'pointer', fontFamily: 'monospace' }}
+                                onClick={() => startCoordInlineEdit(coord.id, 'z', coord.z.toString())}
+                              >
+                                {coord.z.toFixed(3)}
+                              </Text>
+                            )}
                           </Table.Td>
                           <Table.Td>
-<<<<<<< HEAD
-                            <EditableCell
-                              value={(coord as any).stakeType || '-'}
-                              type="select"
-                              options={getDefaultStakeTypes()}
-                              onSave={(value) => updateCoordinateField(coord.id, 'stakeType', value)}
-                            />
-                          </Table.Td>
-                          <Table.Td>
-                            <EditableCell
-                              value={(coord as any).installationCategory || '-'}
-                              type="select" 
-                              options={getDefaultInstallationCategories()}
-                              onSave={(value) => updateCoordinateField(coord.id, 'installationCategory', value)}
-                            />
-                          </Table.Td>
-                          <Table.Td>
-                            <EditableCell
-                              value={coord.assignee}
-                              type="select"
-                              options={getUniqueAssignees().map(assignee => ({ value: assignee, label: assignee }))}
-                              onSave={(value) => updateCoordinateField(coord.id, 'assignee', value)}
-                            />
-                          </Table.Td>
-                          <Table.Td>
-                            <EditableCell
-                              value={coord.status}
-                              type="select"
-                              options={getUniqueStatuses().map(status => ({ value: status, label: status }))}
-                              onSave={(value) => updateCoordinateField(coord.id, 'status', value)}
-                            />
-                          </Table.Td>
-                          <Table.Td>
-                            <EditableCell
-                              value={coord.surveyDate}
-                              type="text"
-                              onSave={(value) => updateCoordinateField(coord.id, 'surveyDate', value)}
-                              placeholder="YYYY-MM-DD"
-                            />
-=======
                             {editingCoordId === coord.id && editingCoordField === 'stakeType' ? (
                               <Select
                                 value={editingCoordValue}
@@ -1281,7 +1129,6 @@
                                 {coord.surveyDate}
                               </Text>
                             )}
->>>>>>> 612c5d4e
                           </Table.Td>
                         </Table.Tr>
                       ))}
