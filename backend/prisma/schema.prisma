generator client {
  provider = "prisma-client-js"
}

datasource db {
  provider = "sqlite"
  url      = "file:./dev.db"
}

model User {
  id            String           @id @default(cuid())
  email         String           @unique
  name          String
  password      String
  role          String           @default("user")
  createdAt     DateTime         @default(now())
  updatedAt     DateTime         @updatedAt
  drawings      Drawing[]
  modifications DrawingElement[]
  projects      ProjectUser[]
  surveyPoints  SurveyPoint[]
}

model Project {
  id               String          @id @default(cuid())
  name             String
  description      String?
  surveyArea       String?
  coordinateSystem String          @default("JGD2000")
  units            String          @default("m")
  boundingBox      String?
  createdAt        DateTime        @default(now())
  updatedAt        DateTime        @updatedAt
  drawings         Drawing[]
  landParcels      LandParcel[]
  layers           Layer[]
  users            ProjectUser[]
  surveyPoints     SurveyPoint[]
  options          ProjectOption[]
}

model ProjectUser {
  id        String  @id @default(cuid())
  userId    String
  projectId String
  role      String  @default("viewer")
  project   Project @relation(fields: [projectId], references: [id], onDelete: Cascade)
  user      User    @relation(fields: [userId], references: [id], onDelete: Cascade)

  @@unique([userId, projectId])
}

model Layer {
  id        String           @id @default(cuid())
  name      String
  color     String           @default("#000000")
  lineType  String           @default("CONTINUOUS")
  lineWidth Float            @default(1.0)
  visible   Boolean          @default(true)
  locked    Boolean          @default(false)
  projectId String
  createdAt DateTime         @default(now())
  updatedAt DateTime         @updatedAt
  elements  DrawingElement[]
  project   Project          @relation(fields: [projectId], references: [id], onDelete: Cascade)

  @@unique([projectId, name])
}

model Drawing {
  id        String           @id @default(cuid())
  name      String
  version   Int              @default(1)
  sxfData   String?
  metadata  String?
  projectId String
  authorId  String
  createdAt DateTime         @default(now())
  updatedAt DateTime         @updatedAt
  author    User             @relation(fields: [authorId], references: [id])
  project   Project          @relation(fields: [projectId], references: [id], onDelete: Cascade)
  elements  DrawingElement[]
}

model DrawingElement {
  id         String   @id @default(cuid())
  type       String
  geometry   String
  properties String?
  style      String?
  layerId    String?
  drawingId  String?
  visible    Boolean  @default(true)
  locked     Boolean  @default(false)
  createdBy  String?
  createdAt  DateTime @default(now())
  updatedAt  DateTime @updatedAt
  creator    User?    @relation(fields: [createdBy], references: [id])
  drawing    Drawing? @relation(fields: [drawingId], references: [id], onDelete: Cascade)
  layer      Layer?   @relation(fields: [layerId], references: [id])

  @@index([type])
  @@index([layerId])
  @@index([drawingId])
}

model SurveyPoint {
  id                   String    @id @default(cuid())
  pointNumber          String
  pointType            String
  coordinates          String
  elevation            Float?
  accuracy             String?
  measureMethod        String?
  measureDate          DateTime?
  surveyorName         String?
  remarks              String?
  stakeType            String?   // 杭種 (木杭・金属鋲・金属標・石標・プラスチック杭・コンクリート杭・マーキング・刻印)
  installationCategory String?   // 設置区分 (既設・新設・復元・入替)
  projectId            String
  createdBy            String?
  createdAt            DateTime  @default(now())
  updatedAt            DateTime  @updatedAt
  creator              User?     @relation(fields: [createdBy], references: [id])
  project              Project   @relation(fields: [projectId], references: [id], onDelete: Cascade)

  @@unique([projectId, pointNumber])
}

model LandParcel {
<<<<<<< HEAD
  id              String   @id @default(cuid())
  parcelNumber    String   // 地番
  address         String?  // 所在地
  area            Float?   // 面積（㎡）
  landUse         String?  // 地目
  owner           String?  // 所有者
  geometry        String?  // WKT形式のPolygon
  coordinatePoints String? // 構成座標点のIDリスト（JSON配列）
=======
  id               String    @id @default(cuid())
  parcelNumber     String
  address          String?
  area             Float?
  landUse          String?
  owner            String?
  geometry         String?
>>>>>>> bf947cbf
  registrationDate DateTime?
  remarks          String?
  projectId        String
  createdAt        DateTime  @default(now())
  updatedAt        DateTime  @updatedAt
  project          Project   @relation(fields: [projectId], references: [id], onDelete: Cascade)

  @@unique([projectId, parcelNumber])
}

model EditSession {
  id        String   @id @default(cuid())
  userId    String
  projectId String
  socketId  String   @unique
  cursor    String?
  selection String?
  createdAt DateTime @default(now())
  updatedAt DateTime @updatedAt

  @@index([userId])
  @@index([projectId])
}

model ChangeHistory {
  id         String   @id @default(cuid())
  type       String
  objectType String
  objectId   String
  oldData    String?
  newData    String?
  userId     String
  projectId  String
  timestamp  DateTime @default(now())

  @@index([projectId, timestamp])
  @@index([objectType, objectId])
}

model ProjectOption {
  id        String   @id @default(cuid())
  projectId String
  category  String   // "stake_type" or "installation_category"
  value     String
  label     String
  isDefault Boolean  @default(false)
  createdAt DateTime @default(now())
  updatedAt DateTime @updatedAt
  project   Project  @relation(fields: [projectId], references: [id], onDelete: Cascade)

  @@unique([projectId, category, value])
}
<|MERGE_RESOLUTION|>--- conflicted
+++ resolved
@@ -128,7 +128,6 @@
 }
 
 model LandParcel {
-<<<<<<< HEAD
   id              String   @id @default(cuid())
   parcelNumber    String   // 地番
   address         String?  // 所在地
@@ -137,15 +136,6 @@
   owner           String?  // 所有者
   geometry        String?  // WKT形式のPolygon
   coordinatePoints String? // 構成座標点のIDリスト（JSON配列）
-=======
-  id               String    @id @default(cuid())
-  parcelNumber     String
-  address          String?
-  area             Float?
-  landUse          String?
-  owner            String?
-  geometry         String?
->>>>>>> bf947cbf
   registrationDate DateTime?
   remarks          String?
   projectId        String
